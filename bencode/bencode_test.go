package bencode

import (
	"bytes"
	"errors"
	"fmt"
	"reflect"
	"testing"
)

type any interface{}

func checkMarshal(expected string, data any) (err error) {
	var b bytes.Buffer
	if err = Marshal(&b, data); err != nil {
		return
	}
	s := b.String()
	if expected != s {
		err = errors.New(fmt.Sprintf("Expected %s got %s", expected, s))
		return
	}
	return
}

func check(expected string, data any) (err error) {
	if err = checkMarshal(expected, data); err != nil {
		return
	}
	b2 := bytes.NewBufferString(expected)
	val, err := Decode(b2)
	if err != nil {
		err = errors.New(fmt.Sprint("Failed decoding ", expected, " ", err))
		return
	}
	if err = checkFuzzyEqual(data, val); err != nil {
		return
	}
	return
}

func checkFuzzyEqual(a any, b any) (err error) {
	if !fuzzyEqual(a, b) {
		err = errors.New(fmt.Sprint(a, " != ", b,
			": ", reflect.ValueOf(a), "!=", reflect.ValueOf(b)))
	}
	return
}

func fuzzyEqual(a, b any) bool {
	return fuzzyEqualValue(reflect.ValueOf(a), reflect.ValueOf(b))
}

func checkFuzzyEqualValue(a, b reflect.Value) (err error) {
	if !fuzzyEqualValue(a, b) {
		err = fmt.Errorf("Wanted %v(%v) got %v(%v)", a, a.Interface(), b, b.Interface())
	}
	return
}

func fuzzyEqualInt64(a int64, b reflect.Value) bool {
	switch vb := b; vb.Kind() {
	case reflect.Int, reflect.Int8, reflect.Int16, reflect.Int32, reflect.Int64:
		return a == (vb.Int())
	default:
		return false
	}
	return false
}

func fuzzyEqualArrayOrSlice(va reflect.Value, b reflect.Value) bool {
	switch vb := b; vb.Kind() {
	case reflect.Array:
		return fuzzyEqualArrayOrSlice2(va, vb)
	case reflect.Slice:
		return fuzzyEqualArrayOrSlice2(va, vb)
	default:
		return false
	}
	return false
}

func deInterface(a reflect.Value) reflect.Value {
	switch va := a; va.Kind() {
	case reflect.Interface:
		return va.Elem()
	}
	return a
}

func fuzzyEqualArrayOrSlice2(a reflect.Value, b reflect.Value) bool {
	if a.Len() != b.Len() {
		return false
	}

	for i := 0; i < a.Len(); i++ {
		ea := deInterface(a.Index(i))
		eb := deInterface(b.Index(i))
		if !fuzzyEqualValue(ea, eb) {
			return false
		}
	}
	return true
}

func fuzzyEqualMap(a reflect.Value, b reflect.Value) bool {
	key := a.Type().Key()
	if key.Kind() != reflect.String {
		return false
	}
	key = b.Type().Key()
	if key.Kind() != reflect.String {
		return false
	}

	aKeys, bKeys := a.MapKeys(), b.MapKeys()

	if len(aKeys) != len(bKeys) {
		return false
	}

	for _, k := range aKeys {
		if !fuzzyEqualValue(a.MapIndex(k), b.MapIndex(k)) {
			return false
		}
	}
	return true
}

func fuzzyEqualStruct(a reflect.Value, b reflect.Value) bool {
	numA, numB := a.NumField(), b.NumField()
	if numA != numB {
		return false
	}

	for i := 0; i < numA; i++ {
		if !fuzzyEqualValue(a.Field(i), b.Field(i)) {
			return false
		}
	}
	return true
}

func fuzzyEqualValue(a, b reflect.Value) bool {
	switch va := a; va.Kind() {
	case reflect.String:
		switch vb := b; vb.Kind() {
		case reflect.String:
			return va.String() == vb.String()
		default:
			return false
		}
	case reflect.Int, reflect.Int8, reflect.Int16, reflect.Int32, reflect.Int64:
		return fuzzyEqualInt64(va.Int(), b)
	case reflect.Array:
		return fuzzyEqualArrayOrSlice(va, b)
	case reflect.Slice:
		return fuzzyEqualArrayOrSlice(va, b)
	case reflect.Map:
		switch vb := b; vb.Kind() {
		case reflect.Map:
			return fuzzyEqualMap(va, vb)
		default:
			return false
		}
	case reflect.Struct:
		switch vb := b; vb.Kind() {
		case reflect.Struct:
			return fuzzyEqualStruct(va, vb)
		default:
			return false
		}
	case reflect.Interface:
		switch vb := b; vb.Kind() {
		case reflect.Interface:
			return fuzzyEqualValue(va.Elem(), vb.Elem())
		default:
			return false
		}
	default:
		return false
	}
	return false
}

func checkUnmarshal(expected string, data any) (err error) {
	if err = checkMarshal(expected, data); err != nil {
		return
	}
	dataValue := reflect.ValueOf(data)
	newOne := reflect.New(reflect.TypeOf(data))
	buf := bytes.NewBufferString(expected)
	if err = UnmarshalValue(buf, newOne); err != nil {
		return
	}
	if err = checkFuzzyEqualValue(dataValue, newOne.Elem()); err != nil {
		return
	}
	return
}

type SVPair struct {
	s string
	v any
}

func TestDecode(t *testing.T) {
	tests := []SVPair{
		SVPair{"i0e", int64(0)},
		SVPair{"i0e", 0},
		SVPair{"i100e", 100},
		SVPair{"i-100e", -100},
		SVPair{"1:a", "a"},
		SVPair{"2:a\"", "a\""},
		SVPair{"11:0123456789a", "0123456789a"},
		SVPair{"le", []int64{}},
		SVPair{"li1ei2ee", []int{1, 2}},
		SVPair{"l3:abc3:defe", []string{"abc", "def"}},
		SVPair{"li42e3:abce", []any{42, "abc"}},
		SVPair{"de", map[string]any{}},
		SVPair{"d3:cati1e3:dogi2ee", map[string]any{"cat": 1, "dog": 2}},
	}
	for _, sv := range tests {
		if err := check(sv.s, sv.v); err != nil {
			t.Error(err.Error())
		}
	}
}

type structA struct {
	A int    "a"
	B string "b"
}

func TestUnmarshal(t *testing.T) {
	type structNested struct {
		T string            "t"
		Y string            "y"
		Q string            "q"
		A map[string]string "a"
	}
	innerDict := map[string]string{"id": "abcdefghij0123456789"}
	nestedDictionary := structNested{"aa", "q", "ping", innerDict}

	tests := []SVPair{
		SVPair{"i100e", 100},
		SVPair{"i-100e", -100},
		SVPair{"1:a", "a"},
		SVPair{"2:a\"", "a\""},
		SVPair{"11:0123456789a", "0123456789a"},
		SVPair{"le", []int64{}},
		SVPair{"li1ei2ee", []int{1, 2}},
		SVPair{"l3:abc3:defe", []string{"abc", "def"}},
		SVPair{"li42e3:abce", []any{42, "abc"}},
		SVPair{"de", map[string]any{}},
<<<<<<< HEAD
		//SVPair{"d3:cati1e3:dogi2ee", map[string]any{"cat": 1, "dog": 2}},
		SVPair{"d1:ai10e1:b3:fooe", structA{10, "foo"}},
		//SVPair{"d1:ad2:id20:abcdefghij0123456789e1:q4:ping1:t2:aa1:y1:qe", nestedDictionary},
=======
		SVPair{"d3:cati1e3:dogi2ee", map[string]any{"cat": 1, "dog": 2}},
		SVPair{"d1:ai10e1:b3:fooe", structA{10, "foo"}},
		SVPair{"d1:ad2:id20:abcdefghij0123456789e1:q4:ping1:t2:aa1:y1:qe", nestedDictionary},
>>>>>>> ba8390c6
	}
	for _, sv := range tests {
		if err := checkUnmarshal(sv.s, sv.v); err != nil {
			t.Error(err.Error())
		}
	}
}<|MERGE_RESOLUTION|>--- conflicted
+++ resolved
@@ -253,15 +253,9 @@
 		SVPair{"l3:abc3:defe", []string{"abc", "def"}},
 		SVPair{"li42e3:abce", []any{42, "abc"}},
 		SVPair{"de", map[string]any{}},
-<<<<<<< HEAD
-		//SVPair{"d3:cati1e3:dogi2ee", map[string]any{"cat": 1, "dog": 2}},
-		SVPair{"d1:ai10e1:b3:fooe", structA{10, "foo"}},
-		//SVPair{"d1:ad2:id20:abcdefghij0123456789e1:q4:ping1:t2:aa1:y1:qe", nestedDictionary},
-=======
 		SVPair{"d3:cati1e3:dogi2ee", map[string]any{"cat": 1, "dog": 2}},
 		SVPair{"d1:ai10e1:b3:fooe", structA{10, "foo"}},
 		SVPair{"d1:ad2:id20:abcdefghij0123456789e1:q4:ping1:t2:aa1:y1:qe", nestedDictionary},
->>>>>>> ba8390c6
 	}
 	for _, sv := range tests {
 		if err := checkUnmarshal(sv.s, sv.v); err != nil {
